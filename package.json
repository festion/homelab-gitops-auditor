{
<<<<<<< HEAD
  "name": "workspace",
  "version": "1.0.0",
  "main": "index.js",
  "scripts": {
    "test": "echo \"Error: no test specified\" && exit 1",
    "wikijs-processor": "node wikijs-content-processor-cli.js",
    "process": "node wikijs-content-processor-cli.js process",
    "batch": "node wikijs-content-processor-cli.js batch",
    "test-processor": "node wikijs-content-processor-cli.js test",
    "metrics": "node wikijs-content-processor-cli.js metrics"
  },
  "keywords": [],
  "author": "",
  "license": "ISC",
  "description": "",
  "dependencies": {
    "@modelcontextprotocol/server-filesystem": "^2025.7.1",
    "@modelcontextprotocol/server-github": "^2025.4.8",
    "glob": "^10.4.5"
=======
  "name": "homelab-gitops-auditor",
  "version": "2.0.0-alpha",
  "description": "Homelab GitOps Auditor with Enhanced Dashboard & Pipeline Integration",
  "scripts": {
    "dev": "concurrently \"npm run dev:api\" \"npm run dev:dashboard\"",
    "dev:api": "cd api && npm run dev",
    "dev:dashboard": "cd dashboard && npm run dev",
    "dev:phase2": "concurrently \"npm run dev:api:phase2\" \"npm run dev:dashboard:phase2\"",
    "dev:api:phase2": "cd api && NODE_ENV=development PHASE=2 npm run dev",
    "dev:dashboard:phase2": "cd dashboard && VITE_PHASE=2 npm run dev",
    "build": "npm run build:api && npm run build:dashboard",
    "build:api": "cd api && npm run build",
    "build:dashboard": "cd dashboard && npm run build",
    "test": "npm run test:api && npm run test:dashboard",
    "test:api": "cd api && npm test",
    "test:dashboard": "cd dashboard && npm test",
    "lint": "npm run lint:api && npm run lint:dashboard",
    "lint:api": "cd api && npm run lint",
    "lint:dashboard": "cd dashboard && npm run lint",
    "install:all": "npm install && npm run install:api && npm run install:dashboard",
    "install:api": "cd api && npm install",
    "install:dashboard": "cd dashboard && npm install",
    "commit": "npx claude-auto-commit",
    "commit:dry": "npx claude-auto-commit --dry-run"
  },
  "dependencies": {
    "concurrently": "^9.1.0",
    "react": "^19.1.0",
    "react-dom": "^19.1.0"
  },
  "devDependencies": {
    "@types/react": "^19.1.3",
    "@types/react-dom": "^19.1.3",
    "claude-auto-commit": "^0.1.4",
    "typescript": "^5.8.3"
  },
  "engines": {
    "node": ">=18.0.0",
    "npm": ">=8.0.0"
>>>>>>> cd6a7251
  }
}<|MERGE_RESOLUTION|>--- conflicted
+++ resolved
@@ -1,25 +1,4 @@
 {
-<<<<<<< HEAD
-  "name": "workspace",
-  "version": "1.0.0",
-  "main": "index.js",
-  "scripts": {
-    "test": "echo \"Error: no test specified\" && exit 1",
-    "wikijs-processor": "node wikijs-content-processor-cli.js",
-    "process": "node wikijs-content-processor-cli.js process",
-    "batch": "node wikijs-content-processor-cli.js batch",
-    "test-processor": "node wikijs-content-processor-cli.js test",
-    "metrics": "node wikijs-content-processor-cli.js metrics"
-  },
-  "keywords": [],
-  "author": "",
-  "license": "ISC",
-  "description": "",
-  "dependencies": {
-    "@modelcontextprotocol/server-filesystem": "^2025.7.1",
-    "@modelcontextprotocol/server-github": "^2025.4.8",
-    "glob": "^10.4.5"
-=======
   "name": "homelab-gitops-auditor",
   "version": "2.0.0-alpha",
   "description": "Homelab GitOps Auditor with Enhanced Dashboard & Pipeline Integration",
@@ -43,10 +22,18 @@
     "install:api": "cd api && npm install",
     "install:dashboard": "cd dashboard && npm install",
     "commit": "npx claude-auto-commit",
-    "commit:dry": "npx claude-auto-commit --dry-run"
+    "commit:dry": "npx claude-auto-commit --dry-run",
+    "wikijs-processor": "node wikijs-content-processor-cli.js",
+    "process": "node wikijs-content-processor-cli.js process",
+    "batch": "node wikijs-content-processor-cli.js batch",
+    "test-processor": "node wikijs-content-processor-cli.js test",
+    "metrics": "node wikijs-content-processor-cli.js metrics"
   },
   "dependencies": {
+    "@modelcontextprotocol/server-filesystem": "^2025.7.1",
+    "@modelcontextprotocol/server-github": "^2025.4.8",
     "concurrently": "^9.1.0",
+    "glob": "^10.4.5",
     "react": "^19.1.0",
     "react-dom": "^19.1.0"
   },
@@ -59,6 +46,5 @@
   "engines": {
     "node": ">=18.0.0",
     "npm": ">=8.0.0"
->>>>>>> cd6a7251
   }
 }